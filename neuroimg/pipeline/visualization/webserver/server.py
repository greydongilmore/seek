from flask import Flask, render_template, Response, send_file
import os


app = Flask(__name__)

app._static_folder = os.path.abspath("templates/static")


@app.route("/")
def home():
    return render_template("threeD.html")


@app.route("/brain")
<<<<<<< HEAD
def api_brain():
=======
def api_articles():
>>>>>>> 05cafa69
    return send_file("./templates/static/reconstruction.glb")

@app.route("/nifti")
def api_nifti():
    return send_file("./templates/static/brain.mgz")


if __name__ == "__main__":
    app.run(debug=True)<|MERGE_RESOLUTION|>--- conflicted
+++ resolved
@@ -13,11 +13,7 @@
 
 
 @app.route("/brain")
-<<<<<<< HEAD
 def api_brain():
-=======
-def api_articles():
->>>>>>> 05cafa69
     return send_file("./templates/static/reconstruction.glb")
 
 @app.route("/nifti")
