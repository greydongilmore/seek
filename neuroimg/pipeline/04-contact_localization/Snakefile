import os
import sys
from pathlib import Path

from mne_bids import make_bids_basename, make_bids_folders

sys.path.append("../../../")
from neuroimg.pipeline.fileutils import BidsRoot, BIDS_ROOT

"""
A snakemake file for running contact localizations workflow on the neuroimaging data.

snakemake --dag | dot -Tpdf > dag_pipeline_contactlocalize.pdf

Runs tests to ensure data is all in the corresponding format: BIDS iEEG
"""

configfile: "../config/localconfig.yaml"

# get the freesurfer patient directory
bids_root = BidsRoot(BIDS_ROOT(config['bids_root']))
subject_wildcard = "{subject}"

METADATA_FOLDER = "../../../data/"

# initialize directories that we access in this snakemake
FS_DIR = bids_root.freesurfer_dir
FSPATIENT_SUBJECT_DIR = bids_root.get_freesurfer_patient_dir(subject_wildcard)
FSOUT_MRI_FOLDER = Path(FSPATIENT_SUBJECT_DIR / "mri")
FSOUT_CT_FOLDER = Path(FSPATIENT_SUBJECT_DIR / "CT")
FSOUT_ELECS_FOLDER = Path(FSPATIENT_SUBJECT_DIR / "elecs")
FSOUT_ACPC_FOLDER = Path(FSPATIENT_SUBJECT_DIR / "acpc")
FSOUT_SURF_FOLDER = Path(FSPATIENT_SUBJECT_DIR / "surf")

FSOUT_GYRI_FOLDER = Path(FSPATIENT_SUBJECT_DIR / 'label' / 'gyri')

FIGDIR = os.path.join(FSOUT_ELECS_FOLDER, "figs")


def _get_bids_basename(subject, acquisition):
    """Wildcard function to get bids_basename."""
    bids_fname = make_bids_basename(subject,
                                    acquisition=acquisition,
                                    suffix=f"electrodes.tsv")
    return bids_fname


def get_channels_tsv_fpath(bids_root, subject_id):
    data_path = make_bids_folders(subject=subject_id, bids_root=bids_root, make_dir=False,
                                  overwrite=False, verbose=False)
    channels_tsv_fpath = make_bids_basename(subject=subject_id, suffix="channels.tsv", prefix=data_path)
    return channels_tsv_fpath


data_path = make_bids_folders(subject=subject_wildcard, session='veeg',
                              bids_root=str(bids_root.bids_root), make_dir=False,
                              overwrite=False, verbose=False)
manual_coordsystem_fname = make_bids_basename(
    subject=subject_wildcard, session='veeg', processing='manual',
    acquisition='seeg',
    suffix='coordsystem.json', prefix=data_path)
manual_electrodes_fname = make_bids_basename(
    subject=subject_wildcard, session='veeg', processing='manual',
    acquisition='seeg',
    suffix='electrodes.tsv', prefix=data_path)

coordsystem_fname = make_bids_basename(
    subject=subject_wildcard, session='veeg', processing='seek',
    acquisition='seeg',
    suffix='coordsystem.json', prefix=data_path)
electrodes_fname = make_bids_basename(
    subject=subject_wildcard, session='veeg', processing='seek',
    acquisition='seeg',
    suffix='electrodes.tsv', prefix=data_path)


# channels_fname = get_channels_tsv_fpath(str(bids_root.bids_root), subject_id=subject_wildcard)

voxel_electrodes_fname = electrodes_fname.replace("electrodes", "voxelelectrodes")

# for electrode files in CT image space
ct_electrodes_fname = electrodes_fname.replace("electrodes", "ctelectrodes")
ct_voxel_electrodes_fname = ct_electrodes_fname.replace("electrodes", "voxelelectrodes")
ct_voxel_electrodes_fname = ct_voxel_electrodes_fname.replace(".tsv", ".mat")

subworkflow reconstruction_workflow:
    snakefile:
        "../02-reconstruction/Snakefile"
    configfile:
        "../config/localconfig.yaml"

subworkflow coregistration_workflow:
    snakefile:
        "../03-coregistration/Snakefile"
    configfile:
        "../config/localconfig.yaml"

# First rule
rule all:
    input:
        figure_file = expand(os.path.join(FIGDIR, "summary_pca_elecs.png"),
                             subject = config['patients']),
        bids_electrodes_file = expand(os.path.join(electrodes_fname),
                                    subject = config['patients']),
        bids_electrodes_json_file = expand(os.path.join(electrodes_fname.replace('.tsv', '.json')),
                                    subject = config['patients']),
        manual_bids_electrodes_file = expand(os.path.join(manual_electrodes_fname),
                                      subject=config['patients']),
        manual_bids_electrodes_json_file = expand(os.path.join(manual_electrodes_fname.replace('.tsv', '.json')),
                                           subject=config['patients']),
    params:
        bids_root = bids_root.bids_root,
    shell:
        "echo 'done';"
        "bids-validator {params.bids_root};"

"""
Convert an annotation file into multiple label files or into a segmentation 'volume'. 
It can also create a border overlay.

# This version of mri_annotation2label uses the coarse labels from the Desikan-Killiany Atlas, unless
    # atlas_surf is 'destrieux', in which case the more detailed labels are used
"""
rule convert_gyri_annotations_to_labels:
    input:
        recon_success_file = reconstruction_workflow(os.path.join(FSPATIENT_SUBJECT_DIR, "{subject}_recon_success.txt")),
    params:
        subject_id = subject_wildcard,
        hemisphere = 'lh',
        surf_atlas_suffix_destrieux = '--a2009s',
        surf_atlas_suffix_dk = '',
        FS_GYRI_DIR = FSOUT_GYRI_FOLDER,
    shell:
        "mri_annotation2label " \
            "--subject {params.subject_id} " \
            "--hemi {params.hemisphere} " \
            "--surface pial {params.surf_atlas_suffix_destrieux} " \
            "--outdir {FS_GYRI_DIR};"
        "mri_annotation2label " \
            "--subject {params.subject_id} " \
            "--hemi {params.hemisphere} " \
            "--surface pial {params.surf_atlas_suffix_dk} " \
            "--outdir {FS_GYRI_DIR};"

"""
Rule for conversion .mat -> .txt

Converts output of fieldtrip toolbox .mat files named accordingly into txt files. 
Note: This file should contain at least two contacts per electrode.
"""
rule convert_CT_eleccoords_to_txt:
    input:
<<<<<<< HEAD
        clustered_center_points_mat = os.path.join(FSOUT_ELECS_FOLDER,
                                                   '{subject}AL_elec_initialize.mat'),
                                                   #'{subject}_elec_f.mat'),
=======
        clustered_center_points_mat = os.path.join(FSOUT_ELECS_FOLDER, '{subject}CH_elec_initialize.mat'),
>>>>>>> a5581409
    output:
        clustered_center_points = os.path.join(FSOUT_ELECS_FOLDER, '{subject}_elecxyz_inct.txt'),
    shell:
        "python ./convert_to_txt.py {input.clustered_center_points_mat} {output.clustered_center_points};"

rule copy_channnelstsv_to_freesurfer:
    input:
        channels_tsv_fpath = lambda wildcards: get_channels_tsv_fpath(str(bids_root.bids_root),
                                                                      subject_id=wildcards.subject),
    output:
        channels_tsv_fpath = os.path.join(FSOUT_ELECS_FOLDER, os.path.basename(get_channels_tsv_fpath(str(bids_root.bids_root),
                                                                                                      subject_id=subject_wildcard))),
    shell:
        "cp {input.channels_tsv_fpath} {output.channels_tsv_fpath};"


"""Semi-automated algorithm to find electrode contacts on CT image.

Requires at 2 end-point contacts on each electrode.
"""
rule find_electrodes_on_CT:
    input:
        CT_NIFTI_IMG = reconstruction_workflow(os.path.join(FSOUT_CT_FOLDER, "CT.nii")),
        brainmask_inct_file = coregistration_workflow(os.path.join(FSOUT_CT_FOLDER, "brainmask_inct.nii.gz")),
        # list of channel points (at least 2 per electrode)
        electrode_initialization_file = os.path.join(FSOUT_ELECS_FOLDER, '{subject}_elecxyz_inct.txt'),
    params:
        FSPATIENT_DIR = FSPATIENT_SUBJECT_DIR.as_posix(),
    output:
        clustered_center_points = os.path.join(FSOUT_ELECS_FOLDER, os.path.basename(ct_electrodes_fname)),
        clustered_center_voxels = os.path.join(FSOUT_ELECS_FOLDER, os.path.basename(ct_voxel_electrodes_fname)),
        binarized_ct_volume = os.path.join(FSOUT_CT_FOLDER, "{subject}_binarized_ct.nii.gz")
    shell:
        "echo 'RUNNING CLUSTERING ALGORITHM';"
        "python ./electrode_clustering.py " \
            "{input.CT_NIFTI_IMG} " \
            "{input.brainmask_inct_file} " \
            "{input.electrode_initialization_file} " \
            "{output.clustered_center_points} " \
            "{output.clustered_center_voxels} " \
            "{output.binarized_ct_volume} " \
            "{params.FSPATIENT_DIR};" \

"""
Rule for image space conversion CT -> T1

applying flirt rigid registration affine transformation to the xyz coordinates of the localized
contacts in CT space. This will convert them into the space of the T1 image.
"""
rule convert_xyzcoords_to_native_T1:
    input:
        CT_NIFTI_IMG = os.path.join(FSOUT_CT_FOLDER, "CT.nii"),
        MRI_NIFTI_IMG = os.path.join(FSOUT_MRI_FOLDER, "T1.nii"),
        # DEPENDENCY ON RECONSTRUCTION WORKFLOW
        # mapping matrix for post to pre in T1
        MAPPING_FILE = coregistration_workflow(os.path.join(FSOUT_CT_FOLDER, "fsl_ct-to-t1_omat.txt")),
        ct_xyzcoords_fpath = os.path.join(FSOUT_ELECS_FOLDER, os.path.basename(ct_electrodes_fname)),
    output:
        mri_xyzcoords_fpath = os.path.join(FSOUT_ELECS_FOLDER, os.path.basename(electrodes_fname)),
    shell:
        "python ./convert_coordspace.py " \
                "{input.CT_NIFTI_IMG} " \
                "{input.MRI_NIFTI_IMG} " \
                "{input.MAPPING_FILE} " \
                "{input.ct_xyzcoords_fpath} " \
                "{output.mri_xyzcoords_fpath};"

rule convert_manuallabels_to_native_T1:
    input:
        CT_NIFTI_IMG = os.path.join(FSOUT_CT_FOLDER, "CT.nii"),
        MRI_NIFTI_IMG = os.path.join(FSOUT_MRI_FOLDER, "T1.nii"),
        # DEPENDENCY ON RECONSTRUCTION WORKFLOW
        # mapping matrix for post to pre in T1
        MAPPING_FILE = coregistration_workflow(os.path.join(FSOUT_CT_FOLDER, "fsl_ct-to-t1_omat.txt")),
        manual_ct_coords_fpath = os.path.join(FSOUT_ELECS_FOLDER, '{subject}_elecxyz_inct.txt'),
    output:
        mri_electrode_coords_file = os.path.join(FSOUT_ELECS_FOLDER, os.path.basename(manual_electrodes_fname)),
    shell:
        "python ./convert_coordspace.py " \
                "{input.CT_NIFTI_IMG} " \
                "{input.MRI_NIFTI_IMG} " \
                "{input.MAPPING_FILE} " \
                "{input.manual_ct_coords_fpath} " \
                "{output.mri_electrode_coords_file};"


rule apply_anatomicalatlas_to_electrodes:
    input:
        fs_lut_fpath = os.path.join(METADATA_FOLDER, "FreeSurferColorLUT.txt"),
        clustered_center_points_file = os.path.join(FSOUT_ELECS_FOLDER, os.path.basename(electrodes_fname)),
        T1_NIFTI_IMG = os.path.join(FSOUT_MRI_FOLDER, "T1.nii"),
    params:
        FSPATIENT_DIR = str(FSPATIENT_SUBJECT_DIR),
    output:
        bids_electrodes_tsv_file = os.path.join(electrodes_fname),
        bids_electrodes_json_file = os.path.join(electrodes_fname.replace('.tsv', '.json')),
    shell:
        "echo 'Applying anatomical atlas to electrode points...';"
                "python ./apply_anat_to_electrodes.py " \
                "{input.clustered_center_points_file} " \
                "{output.bids_electrodes_tsv_file} " \
                "{params.FSPATIENT_DIR} " \
                "{input.fs_lut_fpath} " \
                "{input.T1_NIFTI_IMG};"

rule apply_anatomicalatlas_to_manual_electrodes:
    input:
        fs_lut_fpath = os.path.join(METADATA_FOLDER, "FreeSurferColorLUT.txt"),
        mri_bids_electrodes_tsv_file = os.path.join(FSOUT_ELECS_FOLDER, os.path.basename(manual_electrodes_fname)),
        T1_NIFTI_IMG = os.path.join(FSOUT_MRI_FOLDER, "T1.nii"),
    params:
        FSPATIENT_DIR = str(FSPATIENT_SUBJECT_DIR),
    output:
        bids_electrodes_tsv_file = os.path.join(manual_electrodes_fname),
        bids_electrodes_json_file = os.path.join(manual_electrodes_fname.replace('.tsv', '.json')),
    shell:
        "echo 'Applying anatomical atlas to electrode points...';"
                "python ./apply_anat_to_electrodes.py " \
                "{input.mri_bids_electrodes_tsv_file} " \
                "{output.bids_electrodes_tsv_file} " \
                "{params.FSPATIENT_DIR} " \
                "{input.fs_lut_fpath} " \
                "{input.T1_NIFTI_IMG};"

# rule apply_whitematteratlas_to_electrodes:
#     input:
#         WM_IMG_FPATH =  ,
#     params:
#         FSPATIENT_DIR = FSPATIENT_SUBJECT_DIR,
#     output:
#         bids_electrodes_file = os.path.join(electrodes_fname),
#     shell:
#         "echo 'Applying anatomical atlas to electrode points...';"
#         "python ./apply_anat_to_electrodes.py " \
#         "{input.clustered_center_points_file} " \
#         "{input.clustered_center_voxels_file} " \
#         "{output.bids_electrodes_file} " \
#         "{params.FSPATIENT_DIR} " \
#         "{input.WM_IMG_FPATH};"

"""
Rule to plot:
- parcellated nodes in space with the surface shown transparently
- surface shown transparent with different regions colored
- parcellated nodes in space with the contacts.xyz (centers) plotted
"""
rule visualize_results:
    input:
        ct_xyzcoords_fpath = os.path.join(FSOUT_ELECS_FOLDER, os.path.basename(ct_electrodes_fname)),
        # list of channel points (at least 2 per electrode)
        manual_electrode_file = os.path.join(FSOUT_ELECS_FOLDER, '{subject}_elecxyz_inct.txt'),
        # DEPENDENCY ON RECONSTRUCTION WORKFLOW
        ctfile = reconstruction_workflow(os.path.join(FSOUT_CT_FOLDER, "CT.nii")),
    params:
        fsdir = FSPATIENT_SUBJECT_DIR,
    output:
        pcafigure_file = os.path.join(FIGDIR, "summary_pca_elecs.png"),
        l2figure_file = os.path.join(FIGDIR, "summary_euclidean_distance_errors.png"),
    shell:
        "echo 'RUNNING VISUALIZATION CHECKS';"
        "python ./visualize_results.py {input.ct_xyzcoords_fpath} " \
                                            "{input.manual_electrode_file} " \
                                            "{input.ctfile} " \
                                            "{params.fsdir} " \
                                            "{output.pcafigure_file} {output.l2figure_file};"<|MERGE_RESOLUTION|>--- conflicted
+++ resolved
@@ -150,13 +150,7 @@
 """
 rule convert_CT_eleccoords_to_txt:
     input:
-<<<<<<< HEAD
-        clustered_center_points_mat = os.path.join(FSOUT_ELECS_FOLDER,
-                                                   '{subject}AL_elec_initialize.mat'),
-                                                   #'{subject}_elec_f.mat'),
-=======
         clustered_center_points_mat = os.path.join(FSOUT_ELECS_FOLDER, '{subject}CH_elec_initialize.mat'),
->>>>>>> a5581409
     output:
         clustered_center_points = os.path.join(FSOUT_ELECS_FOLDER, '{subject}_elecxyz_inct.txt'),
     shell:
